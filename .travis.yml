language: julia

os:
  - osx
  - linux

julia:
  - 1.0
  - 1.4
  - nightly

# after_success:
#   - julia --project -e 'using Pkg; Pkg.add("Coverage"); import GeophysicalFlows; joinpath(dirname(pathof(GeophysicalFlows)), ".."); using Coverage; Coveralls.submit(Coveralls.process_folder());'
#   - julia --project -e 'using Pkg; Pkg.add("Coverage"); import GeophysicalFlows; joinpath(dirname(pathof(GeophysicalFlows)), ".."); using Coverage; Codecov.submit(Codecov.process_folder())'

jobs:
  allow_failures:
  - julia: nightly
<<<<<<< HEAD
  # include:
  #   - stage: "Documentation"
  #     julia: 1.4
  #     os: linux
  #     script:
  #       - julia --project=docs/ -e 'using Pkg; Pkg.instantiate(); Pkg.develop(PackageSpec(path=pwd()));'
  #       - JULIA_DEBUG=all julia --project=docs/ docs/make.jl
  #     after_success: skip
=======
#  include:
#    - stage: "Documentation"
#      julia: 1.4
#      os: linux
#      script:
#        - julia --project=docs/ -e 'using Pkg; Pkg.instantiate(); Pkg.develop(PackageSpec(path=pwd()));'
#        - JULIA_DEBUG=all julia --project=docs/ docs/make.jl
#      after_success: skip
>>>>>>> 95cc8956

notifications:
  email: true
  <|MERGE_RESOLUTION|>--- conflicted
+++ resolved
@@ -16,16 +16,6 @@
 jobs:
   allow_failures:
   - julia: nightly
-<<<<<<< HEAD
-  # include:
-  #   - stage: "Documentation"
-  #     julia: 1.4
-  #     os: linux
-  #     script:
-  #       - julia --project=docs/ -e 'using Pkg; Pkg.instantiate(); Pkg.develop(PackageSpec(path=pwd()));'
-  #       - JULIA_DEBUG=all julia --project=docs/ docs/make.jl
-  #     after_success: skip
-=======
 #  include:
 #    - stage: "Documentation"
 #      julia: 1.4
@@ -34,7 +24,7 @@
 #        - julia --project=docs/ -e 'using Pkg; Pkg.instantiate(); Pkg.develop(PackageSpec(path=pwd()));'
 #        - JULIA_DEBUG=all julia --project=docs/ docs/make.jl
 #      after_success: skip
->>>>>>> 95cc8956
+
 
 notifications:
   email: true
