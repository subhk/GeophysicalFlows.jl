--- conflicted
+++ resolved
@@ -80,30 +80,6 @@
 
 println("rest of tests only on CPU")
 
-<<<<<<< HEAD
-=======
-@testset "BarotropicQG" begin
-  include("test_barotropicqg.jl")
-
-  @test test_bqg_rossbywave("ETDRK4", 1e-2, 20)
-  @test test_bqg_rossbywave("FilteredETDRK4", 1e-2, 20)
-  @test test_bqg_rossbywave("RK4", 1e-2, 20)
-  @test test_bqg_rossbywave("FilteredRK4", 1e-2, 20)
-  @test test_bqg_rossbywave("AB3", 1e-3, 200)
-  @test test_bqg_rossbywave("FilteredAB3", 1e-3, 200)
-  @test test_bqg_rossbywave("ForwardEuler", 1e-4, 2000)
-  @test test_bqg_rossbywave("FilteredForwardEuler", 1e-4, 2000)
-  @test test_bqg_stochasticforcingbudgets()
-  @test test_bqg_deterministicforcingbudgets()
-  @test test_bqg_advection(0.0005, "ForwardEuler")
-  @test test_bqg_formstress(0.01, "ForwardEuler")
-  @test test_bqg_energyenstrophy()
-  @test test_bqg_meanenergyenstrophy()
-  @test test_bqg_problemtype(Float32)
-  @test BarotropicQG.nothingfunction() == nothing
-end
-
->>>>>>> b15419e4
 @testset "BarotropicQGQL" begin
   include("test_barotropicqgql.jl")
 
