--- conflicted
+++ resolved
@@ -599,20 +599,12 @@
 
 The kinetic energy at the ``j``-th fluid layer is 
 ```math
-<<<<<<< HEAD
-\\textrm{KE}_j = \\frac{H_j}{H} \\int \\frac1{2} |\\bm{\\nabla} \\psi_j|^2 \\frac{\\mathrm{d}^2 \\bm{x}}{L_x L_y} \\ , \\quad j = 1, \\dots, n \\ ,
-=======
 𝖪𝖤_j = \\frac{H_j}{H} \\int \\frac1{2} |{\\bf ∇} ψ_j|^2 \\frac{𝖽x 𝖽y}{L_x L_y} = \\frac1{2} \\frac{H_j}{H} \\sum_{𝐤} |𝐤|² |ψ̂_j|², \\ j = 1, ..., n \\ ,
->>>>>>> ac9fd5b9
 ```
 while the potential energy that corresponds to the interface ``j+1/2`` (i.e., the interface 
 between the ``j``-th and ``(j+1)``-th fluid layer) is
 ```math
-<<<<<<< HEAD
-\\textrm{PE}_{j+1/2} = \\int \\frac1{2} \\frac{f_0^2}{g'_{j+1/2}} (\\psi_j - \\psi_{j+1})^2 \\frac{\\mathrm{d}^2 \\bm{x}}{L_x L_y} \\ , \\quad j = 1, \\dots, n-1 \\ .
-=======
 𝖯𝖤_{j+1/2} = \\int \\frac1{2} \\frac{f₀^2}{g'_{j+1/2}} (ψ_j - ψ_{j+1})^2 \\frac{𝖽x 𝖽y}{L_x L_y} = \\frac1{2} \\frac{f₀^2}{g'_{j+1/2}} \\sum_{𝐤} |ψ_j - ψ_{j+1}|², \\ j = 1, ..., n-1 \\ .
->>>>>>> ac9fd5b9
 ```
 """
 function energies(vars, params, grid, sol)
@@ -659,25 +651,14 @@
 
 The lateral eddy fluxes whithin the ``j``-th fluid layer are
 ```math
-<<<<<<< HEAD
-\\textrm{lateralfluxes}_j = \\frac{H_j}{H} \\int U_j \\, v_j \\, \\partial_y u_j 
-\\frac{\\mathrm{d}^2 \\bm{x}}{L_x L_y} \\ , \\quad j = 1, \\dots, n \\ ,
-=======
 \\textrm{lateralfluxes}_j = \\frac{H_j}{H} \\int U_j v_j ∂_y u_j 
 \\frac{𝖽x 𝖽y}{L_x L_y} , \\  j = 1, ..., n \\ ,
->>>>>>> ac9fd5b9
 ```
 while the vertical eddy fluxes at the ``j+1/2``-th fluid interface  (i.e., interface between 
 the ``j``-th and ``(j+1)``-th fluid layer) are
 ```math
-<<<<<<< HEAD
-\\textrm{verticalfluxes}_{j+1/2} = \\int \\frac{f_0^2}{g'_{j+1/2} H} (U_j - U_{j+1}) \\, 
-v_{j+1} \\, \\psi_{j} \\frac{\\mathrm{d}^2 \\bm{x}}{L_x L_y} \\ , \\quad 
-j = 1 , \\dots , n-1.
-=======
 \\textrm{verticalfluxes}_{j+1/2} = \\int \\frac{f₀²}{g'_{j+1/2} H} (U_j - U_{j+1}) \\, 
 v_{j+1} ψ_{j} \\frac{𝖽x 𝖽y}{L_x L_y} , \\ j = 1, ..., n-1.
->>>>>>> ac9fd5b9
 ```
 """
 function fluxes(vars, params, grid, sol)
